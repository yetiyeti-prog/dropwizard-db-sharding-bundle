--- conflicted
+++ resolved
@@ -17,55 +17,34 @@
 
 package io.dropwizard.sharding.sharding;
 
-<<<<<<< HEAD
 import com.github.benmanes.caffeine.cache.Caffeine;
 import com.github.benmanes.caffeine.cache.LoadingCache;
-import com.google.common.base.Preconditions;
-import com.google.common.collect.Range;
-import com.google.common.collect.RangeMap;
-import com.google.common.collect.TreeRangeMap;
 import io.dropwizard.sharding.exceptions.ShardBlacklistedException;
-import lombok.Builder;
 import lombok.ToString;
 import lombok.extern.slf4j.Slf4j;
-import lombok.val;
 
 import java.util.concurrent.TimeUnit;
 
-=======
->>>>>>> 70295f6a
+
 /**
  *
  */
-<<<<<<< HEAD
 @ToString
 @Slf4j
-public class ShardManager {
-    public static final int MIN_BUCKET = 0;
-    public static final int MAX_BUCKET = 999;
-    private final int numShards;
+public abstract class ShardManager {
+
     private final ShardBlacklistingStore shardBlacklistingStore;
-    private RangeMap<Integer, Integer> buckets = TreeRangeMap.create();
     private LoadingCache<Integer, Boolean> blackListedShards;
 
-    public ShardManager(int numShards) {
-        this(numShards, new InMemoryLocalShardBlacklistingStore());
-    }
+    abstract public int numBuckets();
 
-    @Builder
-    public ShardManager(int numShards, ShardBlacklistingStore shardBlacklistingStore) {
-        this.numShards = numShards;
+    abstract protected int numShards();
+
+    abstract protected int shardForBucketImpl(int bucketId);
+
+    protected ShardManager(ShardBlacklistingStore shardBlacklistingStore) {
         this.shardBlacklistingStore = shardBlacklistingStore;
-        int interval = MAX_BUCKET / numShards;
-        int shardCounter = 0;
-        boolean endReached = false;
-        for(int start = MIN_BUCKET; !endReached; start += interval, shardCounter++) {
-            int end = start + interval - 1;
-            endReached = (MAX_BUCKET - start) <= (2 * interval);
-            end =  endReached ? end + MAX_BUCKET - end : end;
-            buckets.put(Range.closed(start, end), shardCounter);
-        }
-        log.info("Buckets to shard allocation: {}", buckets);
+
         this.blackListedShards = Caffeine.newBuilder()
                 .maximumSize(10_000)
                 .expireAfterWrite(5, TimeUnit.MINUTES)
@@ -74,12 +53,7 @@
     }
 
     public int shardForBucket(int bucketId) {
-        Preconditions.checkArgument(bucketId >= MIN_BUCKET && bucketId <= MAX_BUCKET, "Bucket id can only be in the range of [1-1000] (inclusive)");
-        val entry = buckets.getEntry(bucketId);
-        if(null == entry) {
-            throw new IllegalAccessError("Bucket not mapped to any shard");
-        }
-        final int shard = entry.getValue();
+        final int shard = shardForBucketImpl(bucketId);
         final Boolean isBlacklisted = blackListedShards.get(shard);
         if(null != isBlacklisted && isBlacklisted) {
             throw new ShardBlacklistedException(shard);
@@ -88,14 +62,7 @@
     }
 
     public boolean isMappedToValidShard(int bucketId) {
-        if(bucketId < MIN_BUCKET && bucketId > MAX_BUCKET) {
-            return false;
-        }
-        val entry = buckets.getEntry(bucketId);
-        if(null == entry) {
-            return false;
-        }
-        final int shard = entry.getValue();
+        final int shard = shardForBucketImpl(bucketId);
         final Boolean isBlacklisted = blackListedShards.get(shard);
         if(null != isBlacklisted && isBlacklisted) {
             return false;
@@ -104,23 +71,16 @@
     }
 
     public void blacklistShard(int shardId) {
-        if(shardId >=0 && shardId < numShards) {
+        if(shardId >=0 && shardId < numShards()) {
             shardBlacklistingStore.blacklist(shardId);
             blackListedShards.refresh(shardId);
         }
     }
 
     public void unblacklistShard(int shardId) {
-        if(shardId >=0 && shardId < numShards) {
+        if(shardId >=0 && shardId < numShards()) {
             shardBlacklistingStore.unblacklist(shardId);
             blackListedShards.refresh(shardId);
         }
     }
-=======
-public interface ShardManager {
-    int maxBucketId();
-    int numBuckets();
-    int numShards();
-    int shardForBucket(int bucketId);
->>>>>>> 70295f6a
 }